--- conflicted
+++ resolved
@@ -102,14 +102,11 @@
     DataChannelMessageType, WebRtcConnection, WebRtcConnectionConfig, WebRtcDataChannelManager,
     WebRtcDataChannels,
 };
-<<<<<<< HEAD
-=======
 pub use webrtc_production_real::{
     ConnectionStats, RealDataChannelMessage, RealIceCandidate, RealWebRtcConfig,
     RealWebRtcConnection, RealWebRtcManager, RealWebRtcManagerTrait, RealWebRtcState,
     TurnServer as RealTurnServer, WebRtcConnectionEvent,
 };
->>>>>>> bf4fb052
 pub use webrtc_transport::WebRtcTransport;
 
 #[cfg(test)]
