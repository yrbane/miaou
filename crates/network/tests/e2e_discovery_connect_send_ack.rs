--- conflicted
+++ resolved
@@ -3,10 +3,7 @@
 //! Tests bout-en-bout du pipeline complet avec orchestration multi-process
 //! Scénario : 2 nœuds, découverte mDNS, connexion WebRTC, envoi message, accusé de réception
 
-<<<<<<< HEAD
 use blake3;
-=======
->>>>>>> 02122356
 use miaou_network::{e2e_integration_production::UnifiedP2pManager, peer::PeerId, NetworkError};
 use std::time::{Duration, Instant};
 use tokio::time::timeout;
