--- conflicted
+++ resolved
@@ -1,14 +1,5 @@
 # 🐱 Miaou v0.2.0 "Radar Moustaches"
 
-<<<<<<< HEAD
-**Plateforme P2P décentralisée avec base technique solide et cryptographie production**
-
-[![Rust](https://img.shields.io/badge/rust-1.70+-orange.svg)](https://www.rust-lang.org)
-[![License](https://img.shields.io/badge/license-MIT%20OR%20Apache--2.0-blue.svg)](LICENSE)
-[![Tests](https://img.shields.io/badge/tests-300%2B%20passing-green.svg)](#tests)
-[![Coverage](https://img.shields.io/badge/coverage-90%2B%25-brightgreen.svg)](#coverage)
-[![CI/CD](https://img.shields.io/badge/CI%2FCD-passing-green.svg)](/.github/workflows/ci.yml)
-=======
 **Fondations P2P avec mDNS production, WebRTC réel, et architecture extensible**
 
 [![Rust](https://img.shields.io/badge/rust-1.70+-orange.svg)](https://www.rust-lang.org)
@@ -21,7 +12,7 @@
 
 📋 **Documentation technique :** [Status reconciliation](docs/V0.2.0_STATUS_RECONCILIATION.md) | [Transition v0.3.0](docs/V0.3.0_TRANSITION_PLAN.md)
 
-## ✨ Fonctionnalités
+## 🎯 État v0.2.0 "Radar & Moustaches"
 
 ### 🌐 **Infrastructure P2P - Fondations production**
 - **mDNS Service Discovery** : Production avec `_miaou._tcp.local` (mdns-sd)
@@ -32,13 +23,12 @@
 - **DHT architecture** : Traits présents, implémentation Kademlia en cours (v0.3.0)
 - **NAT Traversal** : Diagnostics basiques, STUN/TURN complet prévu v0.3.0
 
-### 🔐 **Cryptographie robuste et sécurisée**
-- **ChaCha20-Poly1305** : AEAD production avec API propre, validation stricte
-- **Ed25519** : Signatures numériques haute performance, clés d'identité
-- **BLAKE3** : Hachage cryptographique ultra-rapide, implémentation pure Rust
+#### 🔐 **Cryptographie sécurisée**
+- **ChaCha20-Poly1305** : AEAD avec API trait-based, tests exhaustifs
+- **Ed25519** : Signatures numériques rapides, génération de clés sécurisée  
+- **BLAKE3** : Hachage cryptographique, implémentation pure Rust
 - **SensitiveBytes** : Zeroization automatique des données sensibles
-- **KeyStore trait** : Gestion clés modulaire avec implémentation mémoire MVP
-- **Architecture object-safe** : Traits crypto extensibles pour futures implémentations
+- **KeyStore** : Gestion de clés modulaire avec persistance JSON
 
 ### 🏗️ **Architecture workspace moderne**
 - **miaou-core** : Types communs, gestion d'erreurs, données sensibles avec zeroization ✅
@@ -55,41 +45,6 @@
 - **CI/CD GitHub Actions** : Pipeline multi-OS avec validation rigoureuse
 - **Issues tracking** : Liens explicites vers GitHub pour chaque composant
 
-### 📦 **Déploiement multi-plateformes**
-- **Desktop** : Linux (x86_64, ARM64), Windows, macOS (Intel & Apple Silicon)
-- **WebAssembly** : Support complet avec profil release-wasm optimisé
-- **Android** : Builds locaux avec profil release-mobile (pure Rust)
-- **CI/CD automatisé** : Pipeline GitHub Actions complet avec artifacts
-
-## 🚀 Démarrage rapide
-
-### Installation et build
->>>>>>> 02122356
-
-Miaou v0.2.0 établit une **base technique solide** pour P2P sécurisé : découverte mDNS réelle, cryptographie production-ready, CLI complète, et infrastructure de tests E2E. Architecture modulaire préparée pour WebRTC et DHT complets en v0.3.0.
-
-## 🎯 État v0.2.0 "Radar & Moustaches"
-
-### ✅ **Production Ready**
-
-#### 🔐 **Cryptographie sécurisée**
-- **ChaCha20-Poly1305** : AEAD avec API trait-based, tests exhaustifs
-- **Ed25519** : Signatures numériques rapides, génération de clés sécurisée  
-- **BLAKE3** : Hachage cryptographique, implémentation pure Rust
-- **SensitiveBytes** : Zeroization automatique des données sensibles
-- **KeyStore** : Gestion de clés modulaire avec persistance JSON
-
-#### 🌐 **Découverte réseau réelle**
-- **mDNS Discovery** : Découverte LAN avec `mdns-sd`, annonce automatique
-- **CLI net-list-peers** : Commande avec retry logic, codes de sortie corrects
-- **Format JSON** : Sortie structurée avec peer_id, endpoints, latence
-
-#### 🖥️ **CLI complète et testée**
-- **14 commandes** : key, net, send/recv, dht, crypto, avec `--json` global
-- **243 tests** : Couverture complète des commandes et edge cases  
-- **Codes de sortie** : Standards Unix (0/1/2) avec retry automatique
-- **Intégration tests** : `assert_cmd` pour validation bout-en-bout
-
 #### 🧪 **Tests E2E et infrastructure**
 - **4 scénarios E2E** : 2-node, bidirectionnel, multi-peer, gestion d'erreurs
 - **Orchestration** : `E2eTestNode` pour tests complexes automatisés
@@ -112,23 +67,45 @@
 - **État actuel** : API stable, tests unitaires
 - **v0.3.0** : Tests de charge, ACK end-to-end fiables
 
-## 🏗️ Architecture Workspace
-
-```
-<<<<<<< HEAD
-miaou/
-├── crates/
-│   ├── core/         ✅ Types communs, erreurs, SensitiveBytes
-│   ├── crypto/       ✅ ChaCha20Poly1305, Ed25519, traits AEAD/Signer  
-│   ├── keyring/      ✅ KeyStore trait, MemoryKeyStore, persistance
-│   ├── network/      🚧 mDNS réel + WebRTC/DHT MVP (extension v0.3.0)
-│   └── cli/          ✅ 14 commandes, 243 tests, formats JSON
-├── .github/          ✅ CI/CD complet (4 workflows, quality gates)
-└── docs/             ✅ Documentation synchronisée code/specs
-```
-
-## 🚀 Démarrage Rapide
-=======
+# Tests avec couverture
+cargo test --workspace
+
+# Build CLI optimisé
+cargo build --release -p miaou-cli
+```
+
+## 🔗 Pipeline E2E Complet
+
+### Architecture du pipeline P2P
+
+```
+[Alice] ────┐
+           │ 1. DHT Discovery: trouve Bob dans table Kademlia
+           │ 2. WebRTC Connection: négociation ICE + DataChannels  
+           │ 3. X3DH Handshake: établit clés partagées sécurisées
+           │ 4. Double Ratchet: chiffre message avec PFS
+           │ 5. Message Queue: envoi fiable avec retry
+           └─────► [Bob] ✅ Message reçu et déchiffré
+```
+
+### Tests E2E disponibles
+
+```bash
+# Test pipeline complet Alice→Bob
+cargo test -p miaou-network test_e2e_alice_discovers_bob_and_sends_secure_message -- --nocapture
+
+# Test conversation bidirectionnelle
+cargo test -p miaou-network test_e2e_bidirectional_conversation 
+
+# Test groupe multi-pairs
+cargo test -p miaou-network test_e2e_multi_peer_group_messaging
+
+# Test recovery connexion
+cargo test -p miaou-network test_e2e_connection_recovery_and_resilience
+
+# Tous les tests E2E
+cargo test -p miaou-network e2e_integration_production
+```
 
 ### API Unifiée
 
@@ -149,15 +126,8 @@
 ## 💻 Utilisation de la CLI
 
 #### 🌐 **Commandes réseau P2P (v0.2.0 production)**
->>>>>>> 02122356
-
-### Installation et Build
-```bash
-<<<<<<< HEAD
-git clone https://github.com/yrbane/miaou.git
-cd miaou
-cargo build --workspace --release
-=======
+
+```bash
 # Découverte mDNS production avec service _miaou._tcp.local
 ./target/debug/miaou-cli net unified list-peers
 
@@ -175,46 +145,63 @@
 # DHT traits (implémentation complète v0.3.0)
 ./target/debug/miaou-cli dht-put signing <key-hex>
 ./target/debug/miaou-cli dht-get <peer-id> signing
->>>>>>> 02122356
-```
-
-### Démo Découverte LAN
-```bash
-# Terminal 1 - Alice
-./target/release/miaou-cli net unified list-peers --json
-
-# Terminal 2 - Bob (autre machine LAN)
-./target/release/miaou-cli net unified list-peers --timeout 10
-
-# Résultat : Découverte mutuelle via mDNS en <8s ✅
-```
-
-### Tests et Validation
-```bash
-# Tests complets (300+ tests)
-cargo test --workspace
-
-# Tests E2E spécifiques
-cargo test --package miaou-network e2e_
-
-# Linting strict (pedantic + nursery)
-cargo clippy --workspace --all-targets -- -D warnings
-```
-
-## 📊 Métriques v0.2.0
-
-| Composant | Tests | Couverture | Statut |
-|-----------|-------|------------|--------|
-| **miaou-core** | 11 tests | 100% | ✅ Production |
-| **miaou-crypto** | 45+ tests | 95%+ | ✅ Production |  
-| **miaou-keyring** | 20+ tests | 90%+ | ✅ Production |
-| **miaou-network** | 25+ tests | 85%+ | 🚧 mDNS réel + MVP |
-| **miaou-cli** | 243 tests | 90%+ | ✅ Production |
-| **Total** | **300+ tests** | **>90%** | **Base solide** |
-
-<<<<<<< HEAD
-## 🔧 Commandes CLI Disponibles
-=======
+```
+
+#### 🔐 **Commandes cryptographiques**
+
+```bash
+# Générer une paire de clés Ed25519
+./target/release/miaou-cli key-generate
+
+# Exporter la clé publique (format hex)
+./target/release/miaou-cli key-export <key-id>
+
+# Signer un message
+./target/release/miaou-cli sign <key-id> "Hello, world!"
+
+# Vérifier une signature
+./target/release/miaou-cli verify <key-id> "Hello, world!" <signature-hex>
+
+# Chiffrement AEAD ChaCha20-Poly1305
+./target/release/miaou-cli aead-encrypt <key-hex> <nonce-hex> <aad-hex> "message secret"
+
+# Déchiffrement AEAD
+./target/release/miaou-cli aead-decrypt <key-hex> <nonce-hex> <aad-hex> <ciphertext-hex>
+```
+
+### Builds spécialisés
+
+```bash
+# Build WebAssembly (pour le web)
+cargo build --target wasm32-unknown-unknown --profile release-wasm --lib
+
+# Build Android (local, avec NDK configuré)
+cargo build --target i686-linux-android --profile release-mobile -p miaou-cli
+```
+
+### 🧪 Tests E2E production
+
+```bash
+# Test mDNS robuste avec TTL et refresh
+./test_mdns_demo.sh
+
+# Test messaging Double Ratchet avec forward secrecy
+./test_e2e_messaging.sh
+
+# Test DHT avec vraies connexions réseau
+./test_e2e_dht.sh
+
+# Test WebRTC DataChannels réels (UDP sockets)
+./test_e2e_net_connect.sh
+
+# Test NAT traversal STUN production
+./test_cli_mdns_integration.sh
+```
+
+## 🏗️ Architecture
+
+### Structure du workspace
+
 ```
 miaou/
 ├── Cargo.toml                 # Configuration workspace
@@ -251,31 +238,50 @@
     └── ci-cd.yml              # Pipeline complet (validation, build, test, release)
 ```
 
-### Traits et abstractions
-
-#### 🔐 **Cryptographie** (miaou-crypto)
-```rust
-// Chiffrement authentifié générique
-pub trait AeadCipher {
-    fn encrypt(&self, plaintext: &[u8], nonce: &[u8], aad: &[u8]) -> MiaouResult<Vec<u8>>;
-    fn decrypt(&self, ciphertext: &[u8], nonce: &[u8], aad: &[u8]) -> MiaouResult<Vec<u8>>;
-}
-
-// Signature numérique générique  
-pub trait Signer {
-    fn public_key(&self) -> Vec<u8>;
-    fn sign(&self, msg: &[u8]) -> MiaouResult<Vec<u8>>;
-    fn verify(&self, msg: &[u8], sig: &[u8]) -> MiaouResult<bool>;
-}
-
-// Stockage de clés générique
-pub trait KeyStore {
-    fn generate_ed25519(&mut self) -> MiaouResult<KeyId>;
-    fn export_public(&self, id: &KeyId) -> MiaouResult<Vec<u8>>;
-    fn sign(&self, id: &KeyId, msg: &[u8]) -> MiaouResult<Vec<u8>>;
-}
-```
->>>>>>> 02122356
+## 🚀 Démarrage Rapide
+
+### Installation et Build
+```bash
+git clone https://github.com/yrbane/miaou.git
+cd miaou
+cargo build --workspace --release
+```
+
+### Démo Découverte LAN
+```bash
+# Terminal 1 - Alice
+./target/release/miaou-cli net unified list-peers --json
+
+# Terminal 2 - Bob (autre machine LAN)
+./target/release/miaou-cli net unified list-peers --timeout 10
+
+# Résultat : Découverte mutuelle via mDNS en <8s ✅
+```
+
+### Tests et Validation
+```bash
+# Tests complets (300+ tests)
+cargo test --workspace
+
+# Tests E2E spécifiques
+cargo test --package miaou-network e2e_
+
+# Linting strict (pedantic + nursery)
+cargo clippy --workspace --all-targets -- -D warnings
+```
+
+## 📊 Métriques v0.2.0
+
+| Composant | Tests | Couverture | Statut |
+|-----------|-------|------------|--------|
+| **miaou-core** | 11 tests | 100% | ✅ Production |
+| **miaou-crypto** | 45+ tests | 95%+ | ✅ Production |  
+| **miaou-keyring** | 20+ tests | 90%+ | ✅ Production |
+| **miaou-network** | 25+ tests | 85%+ | 🚧 mDNS réel + MVP |
+| **miaou-cli** | 243 tests | 90%+ | ✅ Production |
+| **Total** | **300+ tests** | **>90%** | **Base solide** |
+
+## 🔧 Commandes CLI Disponibles
 
 ```bash
 # Gestion de clés
@@ -321,43 +327,6 @@
 - 🎯 **API de signaling** : Échange SDP/candidats standardisé
 
 ## 📚 Documentation
-
-<<<<<<< HEAD
-- **[Architecture](docs/ARCHITECTURE.md)** : Design patterns et composants
-- **[État du workspace](docs/WORKSPACE_STATUS.md)** : Implémentation détaillée  
-- **[Réconciliation code/doc](docs/CODE_DOC_RECONCILIATION.md)** : Alignement réel
-- **[Guide CLI](docs/CLI_GUIDE.md)** : Toutes les commandes expliquées
-- **[Tests E2E](crates/network/tests/README_E2E.md)** : Scénarios et orchestration
-=======
-## 📊 Métriques de qualité v0.2.0
-
-### Tests et couverture production
-- **400+ tests** avec nouvelles suites production crypto/réseau (+31 tests vs TDD)
-- **96%+ couverture** grâce aux implémentations production complètes
-- **Seuil minimum 90%** appliqué automatiquement en CI
-- **0 mocks restants** : Transition TDD → Production 100% complète
-
-### Distribution des tests production par crate
-- **miaou-cli** : Tests workflow complet P2P + crypto production
-- **miaou-core** : Tests types sensibles, gestion erreurs, traits
-- **miaou-crypto** : Tests primitives crypto production, validations, security  
-- **miaou-keyring** : Tests gestion clés, sérialisation, lifecycle
-- **miaou-network** : **31 nouveaux tests production** (crypto, mDNS, WebRTC, NAT)
-
-### Tests End-to-End production
-- **test_mdns_demo.sh** : mDNS robuste avec TTL et refresh périodique
-- **test_e2e_messaging.sh** : Double Ratchet avec forward secrecy réelle
-- **test_e2e_dht.sh** : DHT avec vraies connexions réseau distribuées
-- **test_e2e_net_connect.sh** : WebRTC DataChannels authentiques (UDP)
-- **test_cli_mdns_integration.sh** : NAT traversal STUN/TURN production
-
-### Compliance et qualité
-- **Clippy pedantic** : 100% compliance
-- **Documentation** : Toutes les APIs publiques documentées
-- **Performance** : Benchmarks intégrés avec criterion
-- **Sécurité** : Audit automatique avec cargo-audit
-
-## 🤖 CI/CD Pipeline
 
 Le projet utilise un pipeline GitHub Actions unifié avec :
 
@@ -386,7 +355,6 @@
 - **Mobile Apps** : Applications iOS/Android natives
 
 📋 **Plan détaillé :** [Transition v0.3.0](docs/V0.3.0_TRANSITION_PLAN.md)
-- **Mobile natif** : Applications iOS/Android avec build automatisé
 
 ### 🌟 Roadmap long terme
 La v0.2.0 établit l'**infrastructure P2P production-ready** pour :
@@ -397,7 +365,6 @@
 - **Résilience réseau** : Routing mesh auto-réparant
 
 La qualité de code exceptionnelle (369 tests, 95.5% couverture) et l'architecture SOLID garantissent une extensibilité future sans dette technique.
->>>>>>> 02122356
 
 ## 🤝 Contribution
 
